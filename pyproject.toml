[project]
name = "sktime"
version = "0.30.1"
description = "A unified framework for machine learning with time series"
readme = "README.md"
keywords = [
  "data-mining",
  "data-science",
  "forecasting",
  "machine-learning",
  "scikit-learn",
  "time-series",
  "time-series-analysis",
  "time-series-classification",
  "time-series-regression",
]
license = { file = "LICENSE" }
# sktime is governed by the Community Council, see docs/source/get_involved/governance
# use the email or sktime discord (governance channel) to get in touch
maintainers = [
  { name = "sktime developers", email = "sktime.toolbox@gmail.com" },
  { name = "Franz Király" },
  { name = "Jonathan Bechtel" },
  { name = "Kiril Ralinovski" },
  { name = "Marc Rovira" },
  { name = "Sagar Mishra" },
  { name = "Ugochukwu Onyeka" },
]
# sktime has a large number of contributors,
# for full credits see contributors.md
authors = [
    { name = "sktime developers", email = "sktime.toolbox@gmail.com" },
]
requires-python = ">=3.9,<3.13"
classifiers = [
  "Intended Audience :: Developers",
  "Intended Audience :: Science/Research",
  "License :: OSI Approved :: BSD License",
  "Operating System :: MacOS",
  "Operating System :: Microsoft :: Windows",
  "Operating System :: POSIX",
  "Operating System :: Unix",
  "Programming Language :: Python",
  "Programming Language :: Python :: 3 :: Only",
  "Programming Language :: Python :: 3.9",
  "Programming Language :: Python :: 3.10",
  "Programming Language :: Python :: 3.11",
  "Programming Language :: Python :: 3.12",
  "Topic :: Scientific/Engineering",
  "Topic :: Software Development",
]
# core dependencies of sktime
# this set should be kept minimal!
dependencies = [
  "joblib<1.5,>=1.2.0",  # required for parallel processing
  "numpy<1.27,>=1.21",  # required for framework layer and base class logic
  "packaging",  # for estimator specific dependency parsing
  "pandas<2.3.0,>=1.1",  # pandas is the main in-memory data container
  "scikit-base>=0.6.1,<0.9.0",  # base module for sklearn compatible base API
  "scikit-learn>=0.24,<1.6.0",  # required for estimators and framework layer
  "scipy<2.0.0,>=1.2",  # required for estimators and framework layer
]

[project.optional-dependencies]
# there are the following dependency sets:
# - all_extras_pandas2, all_extras - all soft dependencies
# - single-task soft dependencies, e.g., forecasting, classification, etc.
# - dev - the developer dependency set, for contributors to sktime
# - CI related, e.g., binder, docs, tests. Not for users of sktime.
#
# soft dependencies are not required for the core functionality of sktime
# but are required by popular estimators, e.g., prophet, tbats, etc.

# all soft dependencies
#
# users can install via "pip install sktime[all_extras]"
# or "pip install sktime[all_extras_pandas2]", to install only pandas 2 compatible deps
#
all_extras = [
  "arch>=5.6,<7.1.0",
  "cloudpickle",
  "dash!=2.9.0",
  "dask<2024.5.3; extra == 'dataframe'",
  "dtw-python",
  'esig==0.9.7; python_version < "3.10"',
  'filterpy>=1.4.5; python_version < "3.11"',
  "gluonts>=0.9",
  'h5py; python_version < "3.12"',
  'hmmlearn>=0.2.7; python_version < "3.11"',
  "holidays",
  'keras-self-attention; python_version < "3.11"',
  "matplotlib>=3.3.2",
  "mne",
  'numba<0.60,>=0.53',
  'pmdarima!=1.8.1,<3.0.0,>=1.8; python_version < "3.12"',
  'prophet>=1.1; python_version < "3.12"',
  "pycatch22<0.4.6",
  'pyod>=0.8; python_version < "3.11"',
  "pyts<0.14.0; python_version < '3.12'",
  "scikit-optimize",
  "scikit_posthocs>=0.6.5",
  "seaborn>=0.11",
  "seasonal",
  "skpro>=2,<2.4.0",
  'statsforecast<1.8.0,>=1.0.0; python_version < "3.12"',
  "statsmodels>=0.12.1",
  'stumpy>=1.5.1; python_version < "3.11"',
  'tbats>=1.1; python_version < "3.12"',
  'temporian<0.9.0,>=0.7.0,!=0.8.0; python_version < "3.12" and sys_platform != "win32"',
  'tensorflow<2.17,>=2; python_version < "3.12"',
  'tsbootstrap<0.2,>=0.1.0',
  'tsfresh>=0.17; python_version < "3.12"',
  'tslearn<0.7.0,!=0.6.0,>=0.5.2; python_version < "3.11"',
  "xarray",
]

# all soft dependencies compatible with pandas 2
all_extras_pandas2 = [
  "arch>=5.6,<7.1.0",
  "cloudpickle",
  "dash!=2.9.0",
  "dask<2024.5.3; extra == 'dataframe'",
  "dtw-python",
  'esig==0.9.7; python_version < "3.10"',
  'filterpy>=1.4.5; python_version < "3.11"',
  "gluonts>=0.9",
  'h5py; python_version < "3.12"',
  'hmmlearn>=0.2.7; python_version < "3.11"',
  "holidays",
  'keras-self-attention; python_version < "3.11"',
  "matplotlib>=3.3.2",
  "mne",
  'numba<0.60,>=0.53',
  'pmdarima!=1.8.1,<3.0.0,>=1.8; python_version < "3.12"',
  'prophet>=1.1; python_version < "3.12"',
  "pycatch22<0.4.6",
  'pyod>=0.8; python_version < "3.11"',
  "scikit_posthocs>=0.6.5",
  "seaborn>=0.11",
  "seasonal",
  "skpro>=2,<2.4.0",
  'statsforecast<1.8.0,>=1.0.0; python_version < "3.12"',
  "statsmodels>=0.12.1",
  'stumpy>=1.5.1; python_version < "3.11"',
  'tbats>=1.1; python_version < "3.12"',
  'temporian<0.9.0,>=0.7.0,!=0.8.0; python_version < "3.12" and sys_platform != "win32"',
  'tensorflow<2.17,>=2; python_version < "3.12"',
  'tsbootstrap<0.2,>=0.1.0',
  'tsfresh>=0.17; python_version < "3.12"',
  'tslearn<0.7.0,!=0.6.0,>=0.5.2; python_version < "3.11"',
  "xarray",
]

# single-task dependencies, e.g., forecasting, classification, etc.
# manually curated and intentionally smaller to avoid dependency conflicts
# names are identical with the names of the modules and estimator type strings
# dependency sets are selected to cover the most popular estimators in each module
# (this is a subjective choice, and may change over time as the ecosystem evolves,
# removals are rare and always accompanied by a deprecation warning)
#
# users can install via "pip install sktime[forecasting,transformations]" etc
#
alignment = [
  "dtw-python>=1.3,<1.6",
  'numba<0.60,>=0.53',
]
annotation = [
  "hmmlearn<0.4,>=0.2.7",
  'numba<0.60,>=0.53',
  'pyod<1.2,>=0.8; python_version < "3.12"',
]
classification = [
  'esig<0.10,>=0.9.7; python_version < "3.11"',
  'numba<0.60,>=0.53',
  'tensorflow<2.17,>=2; python_version < "3.12"',
  'tsfresh<0.21,>=0.17; python_version < "3.12"',
]
clustering = [
  'numba<0.60,>=0.53',
  'tslearn<0.7.0,!=0.6.0,>=0.5.2; python_version < "3.12"',
]
forecasting = [
  "arch>=5.6,<7.1",
  'pmdarima!=1.8.1,<2.1,>=1.8; python_version < "3.12"',
  "prophet<1.2,>=1.1",
  "skpro>=2,<2.4.0",
  'statsforecast<1.8.0,>=1.0.0; python_version < "3.12"',
  "statsmodels<0.15,>=0.12.1",
  'tbats<1.2,>=1.1; python_version < "3.12"',
]
networks = [
  "keras-self-attention<0.52,>=0.51",
  'tensorflow<2.17,>=2; python_version < "3.12"',
]
param_est = [
  "seasonal<0.4,>=0.3.1",
  "statsmodels<0.15,>=0.12.1",
]
regression = [
  'numba<0.60,>=0.53',
  'tensorflow<2.17,>=2; python_version < "3.12"',
]
transformations = [
  'esig<0.10,>=0.9.7; python_version < "3.11"',
  "filterpy<1.5,>=1.4.5",
  "holidays>=0.29,<0.51",
  "mne>=1.5,<1.8",
  'numba<0.60,>=0.53',
  "pycatch22>=0.4,<0.4.6",
  "statsmodels<0.15,>=0.12.1",
  'stumpy<1.13,>=1.5.1; python_version < "3.12"',
  'temporian<0.9.0,>=0.7.0,!=0.8.0; python_version < "3.12" and sys_platform != "win32"',
  'tsbootstrap<0.2,>=0.1.0',
  'tsfresh<0.21,>=0.17; python_version < "3.12"',
]

# dev - the developer dependency set, for contributors to sktime
dev = [
  "backoff",
  "httpx",
  "pre-commit",
  "pytest",
  "pytest-cov",
  "pytest-randomly",
  "pytest-timeout",
  "pytest-xdist",
  "wheel",
]

# CI related soft dependency sets - not for users of sktime, only for developers
# docs and tests are standard dep sets for development use
# they are stable and subject to deprecation policies
# contributors should use the dev dependency set for contributing to sktime, see above
docs = [
  "jupyter",
  "myst-parser",
  "nbsphinx>=0.8.6",
  "numpydoc",
  "pydata-sphinx-theme",
  "Sphinx!=7.2.0,<8.0.0",
  "sphinx-copybutton",
  "sphinx-design<0.7.0",
  "sphinx-gallery<0.17.0",
  "sphinx-issues<5.0.0",
  "tabulate",
]
tests = [
  "pytest>=7.4,<8.3",
  "pytest-cov>=4.1,<5.1",
  "pytest-randomly<3.16,>=3.15",
  "pytest-timeout>=2.1,<2.4",
  "pytest-xdist>=3.3,<3.7",
]

# CI related soft dependency sets - not for users of sktime, only for developers
# these are for specual uses and may be changed or removed at any time
binder = [
  "jupyter",
  "pandas<2.0.0",
]
cython_extras = [
  "mrseql",
  'mrsqm; python_version < "3.11"',
  "numba<0.60",
]
datasets = [
  "rdata",
  "requests",
]
dl = [
  'FrEIA; python_version < "3.12"',
  'neuralforecast<1.8.0,>=1.6.4; python_version < "3.11"',
  'tensorflow<2.17,>=2; python_version < "3.12"',
  'torch; python_version < "3.12"',
  'transformers[torch]<4.41.0; python_version < "3.12"',
  'pykan; python_version > "3.9.7"',
<<<<<<< HEAD
  'pytorch-forecasting>=1.0.0; python_version <= "3.10"',
=======
  'pytorch-forecasting>=1.0.0; python_version < "3.11"',
>>>>>>> 3a60a670
]
mlflow = [
  "mlflow",
]
mlflow_tests = [
  "boto3",
  "botocore",
  "mlflow",
  "moto",
]
pandas1 = [
  "pandas<2.0.0",
]

[project.urls]
"API Reference" = "https://www.sktime.net/en/stable/api_reference.html"
Documentation = "https://www.sktime.net"
Download = "https://pypi.org/project/sktime/#files"
Homepage = "https://www.sktime.net"
"Release Notes" = "https://www.sktime.net/en/stable/changelog.html"
Repository = "https://github.com/sktime/sktime"

[build-system]
build-backend = "setuptools.build_meta"
requires = [
  "setuptools>61",
]

[tool.setuptools.package-data]
sktime = [
  "*.csv",
  "*.csv.gz",
  "*.arff",
  "*.arff.gz",
  "*.txt",
  "*.ts",
  "*.tsv",
]

[tool.setuptools.packages.find]
exclude = ["tests", "tests.*"]

[tool.nbqa.exclude]
black = "^docs/source/examples/"
flake8 = "^docs/source/examples/"
isort = "^docs/source/examples/"<|MERGE_RESOLUTION|>--- conflicted
+++ resolved
@@ -274,11 +274,7 @@
   'torch; python_version < "3.12"',
   'transformers[torch]<4.41.0; python_version < "3.12"',
   'pykan; python_version > "3.9.7"',
-<<<<<<< HEAD
-  'pytorch-forecasting>=1.0.0; python_version <= "3.10"',
-=======
   'pytorch-forecasting>=1.0.0; python_version < "3.11"',
->>>>>>> 3a60a670
 ]
 mlflow = [
   "mlflow",
