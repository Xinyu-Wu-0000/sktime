--- conflicted
+++ resolved
@@ -34,11 +34,7 @@
 
 __author__ = ["mloning", "big-o", "fkiraly", "sveameyer13", "miraep8", "ciaran-g"]
 
-<<<<<<< HEAD
-__all__ = ["BaseForecaster", "BaseGlobalForecaster"]
-=======
 __all__ = ["BaseForecaster", "_BaseGlobalForecaster"]
->>>>>>> dcb5f7f7
 
 from copy import deepcopy
 from itertools import product
@@ -2544,11 +2540,7 @@
 BaseForecaster._init_dynamic_doc()
 
 
-<<<<<<< HEAD
-class BaseGlobalForecaster(BaseForecaster):
-=======
 class _BaseGlobalForecaster(BaseForecaster):
->>>>>>> dcb5f7f7
     """Base global forecaster template class.
 
     This class is a temporal solution, might be merged into BaseForecaster later.
@@ -2560,12 +2552,7 @@
 
     """
 
-<<<<<<< HEAD
-    _tags = deepcopy(BaseForecaster._tags)
-    _tags["object_type"] = ["global_forecaster", "forecaster"]
-=======
     _tags = {"object_type": ["global_forecaster", "forecaster"]}
->>>>>>> dcb5f7f7
 
     def predict(self, fh=None, X=None, y=None):
         """Forecast time series at future horizon.
@@ -2595,11 +2582,8 @@
             as ``y`` in ``fit``.
             If ``self.get_tag("X-y-must-have-same-index")``,
             ``X.index`` must contain ``fh`` index reference.
-<<<<<<< HEAD
-=======
             If ``y`` is not passed (not performing global forecasting), ``X`` should
             only contain the time points to be predicted.
->>>>>>> dcb5f7f7
             If ``y`` is passed (performing global forecasting), ``X`` must contain
             all historical values and the time points to be predicted.
 
@@ -2614,8 +2598,6 @@
             Point forecasts at ``fh``, with same index as ``fh``.
             ``y_pred`` has same type as the ``y`` that has been passed most recently:
             ``Series``, ``Panel``, ``Hierarchical`` scitype, same format (see above)
-<<<<<<< HEAD
-=======
 
         Notes
         -----
@@ -2630,7 +2612,6 @@
         ``X`` should only contain the time points to be predicted,
         while ``y`` should only contain historical values
         not the time points to be predicted.
->>>>>>> dcb5f7f7
         """
         # check global forecasting tag
         gf = self.get_tag(
