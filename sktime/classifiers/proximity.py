--- conflicted
+++ resolved
@@ -43,16 +43,7 @@
 from scipy import stats
 from sklearn.preprocessing import LabelEncoder, normalize
 from sklearn.utils import check_random_state
-from sktime.distances.elastic_cython import dtw_distance, erp_distance, lcss_distance, msm_distance, twe_distance, \
-    wdtw_distance
-
-<<<<<<< HEAD
-from sktime.classifiers.base import BaseClassifier
-from sktime.transformers.series_to_series import CachedTransformer, DerivativeSlopeTransformer
-from sktime.utils import comparison, dataset_properties
-from sktime.utils.transformations import tabularise
-from sktime.utils.validation import check_X, check_X_y
-=======
+
 from .base import BaseClassifier
 from ..distances.elastic_cython import (
     ddtw_distance, dtw_distance, erp_distance, lcss_distance, msm_distance, wddtw_distance, wdtw_distance,
@@ -61,7 +52,14 @@
 from sktime.utils import dataset_properties
 from sktime.utils.data_container import tabularise
 from sktime.utils.validation.supervised import validate_X_y, validate_X
->>>>>>> 9de70e3e
+from sktime.distances.elastic_cython import dtw_distance, erp_distance, lcss_distance, msm_distance, twe_distance, \
+    wdtw_distance
+
+from sktime.classifiers.base import BaseClassifier
+from sktime.transformers.series_to_series import CachedTransformer, DerivativeSlopeTransformer
+from sktime.utils import comparison, dataset_properties
+from sktime.utils.transformations import tabularise
+from sktime.utils.validation import check_X, check_X_y
 
 
 def _derivative_distance(distance_measure, transformer):
@@ -502,72 +500,6 @@
 
     return find_best_stump
 
-<<<<<<< HEAD
-=======
-        Returns
-        -------
-        self : object
-        """
-        # checks
-        if input_checks:
-            validate_X_y(X, y)
-        if callable(self.param_perm):
-            self.param_perm = self.param_perm(X, self.dimension)
-        if not isinstance(self.param_perm, dict):
-            raise ValueError("parameter permutation must be a dict or callable to obtain dict")
-        if not callable(self.gain_method):
-            raise ValueError("gain method must be callable")
-        if not callable(self.pick_exemplars_method):
-            raise ValueError("gain method must be callable")
-        self.random_state = check_random_state(self.random_state)
-        # if label encoder not setup, make a new one and train it
-        if self.label_encoder is None:
-            self.label_encoder = LabelEncoder()
-        if not hasattr(self.label_encoder, 'classes_'):
-            self.label_encoder.fit(y)
-            y = self.label_encoder.transform(y)
-        # if distance measure not extracted from parameter permutation
-        if self.distance_measure is None:
-            key = self.get_distance_measure_key()  # get the key for the distance measure var in the param perm dict
-            self.distance_measure = self.param_perm[key]
-            # copy so not available to outside world
-            self.distance_measure_param_perm = self.param_perm.copy()
-            # delete as we don't want to pass the distance measure as a parameter to itself!
-            del self.distance_measure_param_perm[key]
-        self.classes_ = self.label_encoder.classes_
-        # get exemplars from dataset
-        self.exemplar_instances, self.exemplar_class_labels, self.remaining_instances, self.remaining_class_labels = \
-            self.pick_exemplars_method(X, y, self.random_state)
-        # find distances of remaining instances to the exemplars
-        distances = self.exemplar_distances(self.remaining_instances)
-        num_exemplars = len(self.exemplar_instances)
-        self.branch_class_labels = []
-        self.branch_instances = []
-        # for each branch add a list for the instances and class labels closest to the exemplar instance for that branch
-        for index in range(0, num_exemplars):
-            self.branch_instances.append([])
-            self.branch_class_labels.append([])
-        num_instances = self.remaining_instances.shape[0]
-        # for each instance
-        for instance_index in range(0, num_instances):
-            # find the distance to each exemplar
-            exemplar_distances = distances[instance_index]
-            instance = self.remaining_instances.iloc[instance_index, :]
-            class_label = self.remaining_class_labels[instance_index]
-            # pick the closest exemplar (min distance)
-            closest_exemplar_index = comparison.arg_min(exemplar_distances, self.random_state)
-            # add the instance to the corresponding list for the exemplar branch
-            self.branch_instances[closest_exemplar_index].append(instance)
-            self.branch_class_labels[closest_exemplar_index].append(class_label)
-        # convert lists to panda dataframe and numpy array for ease of use in other things (e.g. in a tree where
-        # branched instances / class labels are used in the next level
-        for index in range(0, num_exemplars):
-            self.branch_class_labels[index] = np.array(self.branch_class_labels[index])
-            self.branch_instances[index] = DataFrame(self.branch_instances[index])
-        # work out the gain for this split / stump
-        self.gain = self.gain_method(y, self.branch_class_labels)
-        return self
->>>>>>> 9de70e3e
 
 class ProximityStump(BaseClassifier):
     '''
@@ -594,7 +526,6 @@
         ----
         Attributes
         ----
-<<<<<<< HEAD
         exemplar_instances : panda dataframe
             the chosen exemplar instances
         exemplar_class_labels : numpy 1d array
@@ -669,23 +600,6 @@
             if distance < min_distance:
                 min_distance = distance
             distances[exemplar_index] = distance
-=======
-        distances : 2d list
-            list of distance corresponding to each exemplar instance (instances by distances)
-        """
-        # check data
-        if input_checks:
-            validate_X(X)
-        num_instances = X.shape[0]
-        distances = []
-        # for each instance
-        for instance_index in range(0, num_instances):
-            # find the distances to each exemplar
-            instance = X.iloc[instance_index, :]
-            distances_inst = self.exemplar_distance_inst(instance, input_checks = False)
-            # add distances to the list (at the corresponding index to the instance being tested)
-            distances.append(distances_inst)
->>>>>>> 9de70e3e
         return distances
 
     def distance_to_exemplars(self, X):
@@ -747,33 +661,9 @@
         return self
 
     def predict_proba(self, X, input_checks = True):
-<<<<<<< HEAD
         if input_checks: check_X(X)
         X = dataset_properties.negative_dataframe_indices(X)
         distances = self.distance_to_exemplars(X)
-=======
-        """
-        classify instances
-        ----
-        Parameters
-        ----
-        X : panda dataframe
-            instances of the dataset
-        input_checks : boolean
-            whether to verify the dataset (e.g. dimensions, etc)
-        ----
-        Returns
-        ----
-        predictions : 2d numpy array (instance by class)
-            array of prediction arrays. Each array has <num classes> values reflecting probability of each class.
-        """
-        # check data
-        if input_checks:
-            validate_X(X)
-        # find distances to each exemplar for each test instance
-        distances = self.exemplar_distances(X, input_checks = False)
-        distances = np.array(distances)
->>>>>>> 9de70e3e
         ones = np.ones(distances.shape)
         distances = np.add(distances, ones)
         distributions = np.divide(ones, distances)
@@ -863,137 +753,9 @@
         self.y = None
         self.classes_ = None
 
-<<<<<<< HEAD
     def fit(self, X, y, input_checks = True):
         if input_checks: check_X_y(X, y)
         self.X = dataset_properties.positive_dataframe_indices(X)
-=======
-    def predict_proba(self, X, input_checks = True):
-        """
-        classify instances
-        ----
-        Parameters
-        ----
-        instances : panda dataframe
-            instances of the dataset
-        input_checks : boolean
-            whether to verify the dataset (e.g. dimensions, etc)
-        ----
-        Returns
-        ----
-        predictions : 2d numpy array (instance by class)
-            array of prediction arrays. Each array has <num classes> values reflecting probability of each
-            class.
-        """
-        # check data
-        if input_checks:
-            validate_X(X)
-        num_instances = X.shape[0]
-        distributions = []
-        # for each instance
-        for instance_index in range(0, num_instances):
-            instance = X.iloc[instance_index, :]
-            previous_tree = None
-            tree = self
-            closest_exemplar_index = -1
-            # traverse the tree
-            while tree:
-                # find the distances to each exemplar
-                distances = tree.stump.exemplar_distance_inst(instance)
-                # find closest exemplar
-                closest_exemplar_index = comparison.arg_min(distances, tree.random_state)
-                # move to the tree corresponding to the closest exemplar
-                previous_tree = tree
-                tree = tree.branches[closest_exemplar_index]
-                # if the tree is none then it is a leaf node
-            # jump back to the previous tree (one before none)
-            tree = previous_tree
-            # get the class label for the closest exemplar at this node
-            prediction = [0] * len(self.label_encoder.classes_)
-            closest_exemplar_class_label = tree.stump.exemplar_class_labels[closest_exemplar_index]
-            # increment the prediction at the closest exemplar's class label index
-            prediction[closest_exemplar_class_label] += 1
-            # add to predictions
-            distributions.append(prediction)
-        # normalise the predictions
-        distributions = np.array(distributions)
-        normalize(distributions, copy = False, norm = 'l1')
-        return distributions
-
-    def _branch(self, X, y):
-        """
-        branch into further trees based upon proximity found in stump
-        ----
-        Parameters
-        ----
-        X : panda dataframe
-            instances of the dataset
-        y : numpy 1d array
-            class labels corresponding to each instance
-        """
-        # find best stump (split of data)
-        self.stump = self._get_best_stump(X, y)
-        num_branches = len(self.stump.branch_instances)
-        self.branches = []
-        # providing max depth not exceeded
-        if self.level < self.max_depth:
-            # for each branch (each exemplar instance)
-            for branch_index in range(0, num_branches):
-                # find class label for this branch, i.e. the class label of the exemplar instance
-                branch_class_labels = self.stump.branch_class_labels[branch_index]
-                # if not a leaf node
-                if not self.is_leaf_method(branch_class_labels):
-                    # construct a new tree (cloning parameters of this tree) to use on the branch's instances
-                    tree = ProximityTree(
-                            gain_method = self.gain_method,
-                            num_stump_evaluations = self.num_stump_evaluations,
-                            random_state = self.random_state,
-                            is_leaf_method = self.is_leaf_method,
-                            max_depth = self.max_depth,
-                            label_encoder = self.label_encoder,
-                            param_pool = self.param_pool,
-                            dimension = self.dimension,
-                            )
-                    # increment the level
-                    tree.level = self.level + 1
-                    # add tree to branches list
-                    self.branches.append(tree)
-                else:
-                    # add none to branches list indicating a leaf node
-                    self.branches.append(None)
-
-    def fit(self, X, y, input_checks = True):
-        """
-        model a dataset using this proximity tree
-        ----------
-        X : array-like or sparse matrix of shape = [n_samps, num_atts]
-            The training input samples.  If a Pandas data frame is passed, the column _dim_to_use is extracted
-        y : array-like, shape = [n_samples] or [n_samples, n_outputs]
-            The class labels.
-
-        Returns
-        -------
-        self : object
-        """
-        # check data
-        if input_checks:
-            validate_X_y(X, y)
-        # check parameter values
-        if self.max_depth < 0:
-            raise ValueError('max depth cannot be less than 0')
-        if self.num_stump_evaluations < 1:
-            raise ValueError('r cannot be less than 1')
-        if not callable(self.gain_method):
-            raise RuntimeError('gain method not callable')
-        if not callable(self.pick_exemplars_method):
-            raise RuntimeError('pick exemplars method not callable')
-        if not callable(self.is_leaf_method):
-            raise RuntimeError('is leaf method not callable')
-        # if param_pool is obtained using train instances
-        if callable(self.param_pool):
-            # call param_pool function giving train instances as parameter
-            self.param_pool = self.param_pool(X, self.dimension)
->>>>>>> 9de70e3e
         self.random_state = check_random_state(self.random_state)
         # setup label encoding
         self.label_encoder = LabelEncoder()
@@ -1146,30 +908,9 @@
         tree.fit(X, y)
         return tree
 
-<<<<<<< HEAD
     def fit(self, X, y, input_checks = True):
         if input_checks: check_X_y(X, y)
         self.X = dataset_properties.positive_dataframe_indices(X)
-=======
-        Returns
-        -------
-        self : object
-        """
-        # check data
-        if input_checks:
-            validate_X_y(X, y)
-        # check parameter values
-        if self.num_trees < 1:
-            raise ValueError('number of trees cannot be less than 1')
-        if self.label_encoder is None:
-            self.label_encoder = LabelEncoder()
-        if not hasattr(self.label_encoder, 'classes_'):
-            self.label_encoder.fit(y)
-            y = self.label_encoder.transform(y)
-        if callable(self.param_pool):
-            # if param pool obtained via train instances then call it
-            self.param_pool = self.param_pool(X, self.dimension)
->>>>>>> 9de70e3e
         self.random_state = check_random_state(self.random_state)
         # setup label encoding
         self.label_encoder = LabelEncoder()
@@ -1194,7 +935,6 @@
         return tree.predict_proba(X)
 
     def predict_proba(self, X, input_checks = True):
-<<<<<<< HEAD
         if input_checks: check_X(X)
         X = dataset_properties.negative_dataframe_indices(X)
         if self.n_jobs > 1 or self.n_jobs < 0:
@@ -1205,35 +945,4 @@
         distributions = np.array(distributions)
         distributions = np.sum(distributions, axis=0)
         normalize(distributions, copy=False, norm='l1')
-        return distributions
-=======
-        """
-        classify instances
-        ----
-        Parameters
-        ----
-        X : panda dataframe
-            instances of the dataset
-        input_checks : boolean
-            whether to verify the dataset (e.g. dimensions, etc)
-        ----
-        Returns
-        ----
-        predictions : 2d numpy array (instance by class)
-            array of prediction arrays. Each array has <num classes> values reflecting probability of each
-            class.
-        """
-        # check data
-        if input_checks:
-            validate_X(X)
-        # store sum of overall predictions. (majority vote)
-        overall_predict_probas = np.zeros((X.shape[0], len(self.label_encoder.classes_)))
-        # for each tree
-        for tree in self.trees:
-            # add the tree's predictions to the overall
-            predict_probas = tree.predict_proba(X, input_checks = False)
-            overall_predict_probas = np.add(overall_predict_probas, predict_probas)
-        # normalise the overall predictions
-        normalize(overall_predict_probas, copy = False, norm = 'l1')
-        return overall_predict_probas
->>>>>>> 9de70e3e
+        return distributions